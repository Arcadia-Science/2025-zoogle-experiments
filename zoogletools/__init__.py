--- conflicted
+++ resolved
@@ -1,8 +1,4 @@
-<<<<<<< HEAD
-from . import constants, data_processing, filtering, plotting, utils
-=======
-from . import data_processing, filtering, plotting, salpingoeca, utils
->>>>>>> ac3a7353
+from . import constants, data_processing, filtering, plotting, salpingoeca, utils
 
 __all__ = [
     "constants",
