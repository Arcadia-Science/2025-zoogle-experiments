from enum import StrEnum
from pathlib import Path

import arcadia_pycolor as apc

# Paths to the data used in the Ciona intestinalis scRNAseq analysis.
# These are the default locations for the data if users follow the instructions in the README.
PIEKARZ_DATA_DIRPATH = Path("../../data/Ciona_intestinalis_scRNAseq_data_Piekarz")
ZOOGLE_RESULTS_DIRPATH = Path("../../data/2025-04-21-os-portal-reprocessed")
CIONA_GENE_MODELS_DIRPATH = Path("../../data/Ciona_gene_models")
CAO_DATA_DIRPATH = Path("../../data/SCP454")


# The correct order of developmental stages is as follows:
class CionaStage(StrEnum):
    INIG = "iniG"
    MIDG = "midG"
    EARN = "earN"
    LATN = "latN"
    INITI = "iniTI"
    EARTI = "earTI"
    MIDTII = "midTII"
    LATTI = "latTI"
    LATTII = "latTII"
    LARVA = "larva"

    @classmethod
    def ordered_stages(cls):
        return [
            cls.INIG,
            cls.MIDG,
            cls.EARN,
            cls.LATN,
            cls.INITI,
            cls.EARTI,
            cls.MIDTII,
            cls.LATTI,
            cls.LATTII,
            cls.LARVA,
        ]


# Some of the stages are not named correctly in the Piekarz repo.
# The key is the Cao stage name, and the value is the (sometimes incorrect) Piekarz stage name.
# For example, if you want "latN" from Cao, you have to use "iniTI" file from Piekarz.
CIONA_STAGE_CAO_TO_PIEKARZ_MAP = {
    CionaStage.INIG: CionaStage.INIG,
    CionaStage.MIDG: CionaStage.MIDG,
    CionaStage.EARN: CionaStage.EARN,
    CionaStage.LATN: CionaStage.INITI,
    CionaStage.INITI: CionaStage.EARTI,
    CionaStage.EARTI: CionaStage.LATN,
    CionaStage.MIDTII: CionaStage.MIDTII,
    CionaStage.LATTI: CionaStage.LATTI,
    CionaStage.LATTII: CionaStage.LATTII,
    CionaStage.LARVA: CionaStage.LARVA,
}
CIONA_STAGE_PIEKARZ_TO_CAO_MAP = {v: k for k, v in CIONA_STAGE_CAO_TO_PIEKARZ_MAP.items()}

# This is a mapping between the notation used in the Cao et al. paper for developmental stages
# and the notation used in the Piekarz et al. paper for developmental stages.
CAO_STAGE_NAME_TO_PIEKARZ_STAGE_NAME_MAP = {
    "C110": CionaStage.INIG,
    "midG": CionaStage.MIDG,
    "earlyN": CionaStage.EARN,
    "lateN": CionaStage.LATN,
    "ITB": CionaStage.INITI,
    "ETB": CionaStage.EARTI,
    "MTB": CionaStage.MIDTII,
    "LTB1": CionaStage.LATTI,
    "LTB2": CionaStage.LATTII,
    "lv": CionaStage.LARVA,
}

# Colors used for developmental stages in the disambiguation notebook.
STAGE_COLORS = {
    CionaStage.INIG: apc.rose,
    CionaStage.MIDG: apc.dragon,
    CionaStage.EARN: apc.amber,
    CionaStage.LATN: apc.tangerine,
    CionaStage.INITI: apc.canary,
    CionaStage.EARTI: apc.lime,
    CionaStage.MIDTII: apc.seaweed,
    CionaStage.LATTI: apc.vital,
    CionaStage.LATTII: apc.aegean,
    CionaStage.LARVA: apc.aster,
}


def smooth_gradient_from_palette(palette: apc.Palette):
    return apc.Gradient(palette.name, palette.colors).interpolate_lightness()


TISSUE_TYPE_GRADIENTS = {
    "epidermis": smooth_gradient_from_palette(apc.palettes.blue_shades),
    "nervous-system": smooth_gradient_from_palette(apc.palettes.purple_shades),
    "notochord": smooth_gradient_from_palette(apc.palettes.warm_gray_shades),
    "mesenchyme": smooth_gradient_from_palette(apc.palettes.red_shades),
    "muscle-heart": smooth_gradient_from_palette(apc.palettes.pink_shades),
    "endoderm": smooth_gradient_from_palette(apc.palettes.yellow_shades),
    "germ": smooth_gradient_from_palette(apc.palettes.green_shades),
<<<<<<< HEAD
    "unannotated": smooth_gradient_from_palette(apc.palettes.cool_gray_shades),
=======
>>>>>>> 94b7854a
}

TISSUE_TYPE_PALETTE = {
    "epidermis": apc.aegean,
    "nervous-system": apc.tanzanite,
    "notochord": apc.bark,
    "mesenchyme": apc.dragon,
    "muscle-heart": apc.rose,
    "endoderm": apc.canary,
    "germ": apc.lime,
    "unannotated": apc.ice,
}<|MERGE_RESOLUTION|>--- conflicted
+++ resolved
@@ -99,10 +99,18 @@
     "muscle-heart": smooth_gradient_from_palette(apc.palettes.pink_shades),
     "endoderm": smooth_gradient_from_palette(apc.palettes.yellow_shades),
     "germ": smooth_gradient_from_palette(apc.palettes.green_shades),
-<<<<<<< HEAD
     "unannotated": smooth_gradient_from_palette(apc.palettes.cool_gray_shades),
-=======
->>>>>>> 94b7854a
+}
+
+TISSUE_TYPE_PALETTE = {
+    "epidermis": apc.aegean,
+    "nervous-system": apc.tanzanite,
+    "notochord": apc.bark,
+    "mesenchyme": apc.dragon,
+    "muscle-heart": apc.rose,
+    "endoderm": apc.canary,
+    "germ": apc.lime,
+    "unannotated": apc.ice,
 }
 
 TISSUE_TYPE_PALETTE = {
