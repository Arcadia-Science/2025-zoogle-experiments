--- conflicted
+++ resolved
@@ -6,19 +6,11 @@
 requires-python = ">=3.12"
 license = { file = "LICENSE" }
 dependencies = [
-<<<<<<< HEAD
-    "pandas>=2.2.0",
-    "plotly>=6.0.0",
-    "arcadia-pycolor>=0.6.0",
-    "click>=8.1.8",
-    "tqdm>=4.67.1"
-=======
     "pandas==2.2.0",
     "plotly==6.0.0",
     "arcadia-pycolor==0.6.0",
     "click==8.1.8",
     "tqdm==4.67.1"
->>>>>>> 19bbbb32
 ]
 
 [build-system]
