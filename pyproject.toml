[project]
name = "zoogletools"
description = "Python scripts and tools to use with Zoogle/organism selection"
version = "0.0.1"
readme = "README.md"
requires-python = ">=3.12"
license = { file = "LICENSE" }
dependencies = [
<<<<<<< HEAD
    "arcadia-pycolor==0.6.1",
    "click==8.1.8",
    "dendropy==5.0.6",
    "pandas==2.2.0",
    "plotly==6.0.0",
=======
>>>>>>> 7d25db34
    "arcadia-pycolor==0.6.1",
    "click==8.1.8",
    "dendropy==5.0.6",
    "numpy==1.26.3",
    "pandas==2.2.0",
    "plotly==6.0.0",
    "tqdm==4.67.1"
]

[build-system]
requires = ["hatchling"]
build-backend = "hatchling.build"

[project.optional-dependencies]
dev = [
    "jupyter",
]

[tool.ruff]
# The directories to consider when resolving first- vs. third-party imports
src = ["."]

line-length = 100
indent-width = 4

# run ruff on jupyter notebooks (this is not enabled by default)
extend-include = ["*.ipynb"]

[tool.ruff.lint.per-file-ignores]
# ignore star and unused imports
"__init__.py" = ["F403", "F405"]

[tool.ruff.lint]
select = [
    # flake8-bugbear
    "B",
    # pycodestyle error
    "E",
    # pyflakes
    "F",
    # isort
    "I",
    # pyupgrade
    "UP",
    # pycodestyle warning
    "W",
]

# rule codes to ignore
ignore = []

# Allows fix for all enabled rules when `--fix` is provided
fixable = ["ALL"]
unfixable = []

[tool.ruff.format]
# Like Black, use double quotes, indent with spaces, and respect trailing commas
quote-style = "double"
indent-style = "space"
skip-magic-trailing-comma = false
line-ending = "auto"

[tool.ruff.lint.isort]
order-by-type = true
no-lines-before = ["future", "standard-library"]<|MERGE_RESOLUTION|>--- conflicted
+++ resolved
@@ -6,14 +6,6 @@
 requires-python = ">=3.12"
 license = { file = "LICENSE" }
 dependencies = [
-<<<<<<< HEAD
-    "arcadia-pycolor==0.6.1",
-    "click==8.1.8",
-    "dendropy==5.0.6",
-    "pandas==2.2.0",
-    "plotly==6.0.0",
-=======
->>>>>>> 7d25db34
     "arcadia-pycolor==0.6.1",
     "click==8.1.8",
     "dendropy==5.0.6",
